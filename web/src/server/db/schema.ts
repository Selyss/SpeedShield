// Example model schema from the Drizzle docs
// https://orm.drizzle.team/docs/sql-schema-declaration

import { sql } from "drizzle-orm";
import { index, pgTableCreator } from "drizzle-orm/pg-core";

/**
 * This is an example of how to use the multi-project schema feature of Drizzle ORM. Use the same
 * database instance for multiple projects.
 *
 * @see https://orm.drizzle.team/docs/goodies#multi-project-schema
 */
export const createTable = pgTableCreator((name) => `speedshield_${name}`);

// export const posts = createTable(
//   "post",
//   (d) => ({
//     id: d.integer().primaryKey().generatedByDefaultAsIdentity(),
//     name: d.varchar({ length: 256 }),
//     createdAt: d
//       .timestamp({ withTimezone: true })
//       .default(sql`CURRENT_TIMESTAMP`)
//       .notNull(),
//     updatedAt: d.timestamp({ withTimezone: true }).$onUpdate(() => new Date()),
//   }),
//   (t) => [index("name_idx").on(t.name)]
// );

export const locations = createTable(
  "location",
  (d) => ({
    id: d.integer().primaryKey().generatedByDefaultAsIdentity(),
<<<<<<< HEAD
    name: d.varchar({ length: 256 }).notNull(),
    latitude: d.real().notNull(),
    longitude: d.real().notNull(),
  })
);
=======
    name: d.varchar({ length: 256 }),
    createdAt: d
      .timestamp({ withTimezone: true })
      .default(sql`CURRENT_TIMESTAMP`)
      .notNull(),
    updatedAt: d.timestamp({ withTimezone: true }).$onUpdate(() => new Date()),
  }),
  (t) => [index("name_idx").on(t.name)]
);

export const markers = createTable(
  "marker",
  (d) => ({
    id: d.integer().primaryKey().generatedByDefaultAsIdentity(),
    name: d.varchar({ length: 256 }),
    latitude: d.doublePrecision().notNull(),
    longitude: d.doublePrecision().notNull(),
    createdAt: d
      .timestamp({ withTimezone: true })
      .default(sql`CURRENT_TIMESTAMP`)
      .notNull(),
    updatedAt: d.timestamp({ withTimezone: true }).$onUpdate(() => new Date()),
  }),
  (t) => [index("marker_lat_lng_idx").on(t.latitude, t.longitude)]
)
>>>>>>> b2e339c5
<|MERGE_RESOLUTION|>--- conflicted
+++ resolved
@@ -30,21 +30,10 @@
   "location",
   (d) => ({
     id: d.integer().primaryKey().generatedByDefaultAsIdentity(),
-<<<<<<< HEAD
     name: d.varchar({ length: 256 }).notNull(),
     latitude: d.real().notNull(),
     longitude: d.real().notNull(),
   })
-);
-=======
-    name: d.varchar({ length: 256 }),
-    createdAt: d
-      .timestamp({ withTimezone: true })
-      .default(sql`CURRENT_TIMESTAMP`)
-      .notNull(),
-    updatedAt: d.timestamp({ withTimezone: true }).$onUpdate(() => new Date()),
-  }),
-  (t) => [index("name_idx").on(t.name)]
 );
 
 export const markers = createTable(
@@ -59,7 +48,5 @@
       .default(sql`CURRENT_TIMESTAMP`)
       .notNull(),
     updatedAt: d.timestamp({ withTimezone: true }).$onUpdate(() => new Date()),
-  }),
-  (t) => [index("marker_lat_lng_idx").on(t.latitude, t.longitude)]
-)
->>>>>>> b2e339c5
+  })
+)