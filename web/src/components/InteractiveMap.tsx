--- conflicted
+++ resolved
@@ -30,25 +30,8 @@
 const iconSize = 32; // Size of the icon in pixels
 
 const markerIcon = L.divIcon({
-<<<<<<< HEAD
-  html: `<svg xmlns="http://www.w3.org/2000/svg" width="${iconSize}" height="${iconSize}" viewBox="0 0 24 24" fill="none" stroke="currentColor" stroke-width="2" stroke-linecap="round" stroke-linejoin="round" class="lucide lucide-map-pin-icon lucide-map-pin"><path d="M20 10c0 4.993-5.539 10.193-7.399 11.799a1 1 0 0 1-1.202 0C9.539 20.193 4 14.993 4 10a8 8 0 0 1 16 0"/><circle cx="12" cy="10" r="3"/></svg>`,
-  iconAnchor: [iconSize/2, iconSize], // Center the icon at the bottom
-=======
-  // html: `<svg xmlns="http://www.w3.org/2000/svg" width="24" height="24" viewBox="0 0 24 24" fill="none" stroke="currentColor" stroke-width="2" stroke-linecap="round" stroke-linejoin="round" class="lucide lucide-map-pin-icon lucide-map-pin"><path d="M20 10c0 4.993-5.539 10.193-7.399 11.799a1 1 0 0 1-1.202 0C9.539 20.193 4 14.993 4 10a8 8 0 0 1 16 0"/><circle cx="12" cy="10" r="3"/></svg>`,
-  html: `
-    <svg width="25" height="25" viewBox="0 0 36 36" xmlns="http://www.w3.org/2000/svg" aria-hidden="true" role="img" preserveAspectRatio="xMidYMid meet">
-      <path fill="#31373D" d="M0 10s0-4 4-4h28s4 0 4 4v18s0 4-4 4H4s-4 0-4-4V10z"></path>
-      <circle fill="#CCD6DD" cx="21" cy="19" r="10"></circle>
-      <circle fill="#31373D" cx="21" cy="19" r="8"></circle>
-      <circle fill="#3B88C3" cx="21" cy="19" r="5"></circle>
-      <circle fill="#FFF" cx="32.5" cy="9.5" r="1.5"></circle>
-      <path fill="#FFAC33" d="M16 9l3-6l-6 2l-4-5l-2 5l-6-1l4 6l-5 4h6l-2 6l6-3l6 5l-1-8l6-1z"></path>
-      <path fill="#FFF" d="M10 14l-3 2l1-3l-3-1l3-2l-3-3h4l1-3l2 3l3-1l-2 3l3 3l-3 1l1 4z"></path>
-    </svg>
-  `,
-
+  html: `<svg xmlns="http://www.w3.org/2000/svg" width="24" height="24" viewBox="0 0 24 24" fill="none" stroke="currentColor" stroke-width="2" stroke-linecap="round" stroke-linejoin="round" class="lucide lucide-map-pin-icon lucide-map-pin"><path d="M20 10c0 4.993-5.539 10.193-7.399 11.799a1 1 0 0 1-1.202 0C9.539 20.193 4 14.993 4 10a8 8 0 0 1 16 0"/><circle cx="12" cy="10" r="3"/></svg>`,
   iconAnchor: [12, 24], // Center the icon at the bottom
->>>>>>> 90fcd8a9
   className: "marker-icon", // Custom class for styling
 });
 
